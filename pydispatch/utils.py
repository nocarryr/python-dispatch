import sys
import weakref
from _weakref import ref
try:
    from _weakref import _remove_dead_weakref
except ImportError:
    def _remove_dead_weakref(o, key):
        del o[key]
import types
try:
    import asyncio
except ImportError:
    asyncio = None

PY2 = sys.version_info.major == 2
if not PY2:
    basestring = str

AIO_AVAILABLE = sys.version_info >= (3, 5)

def get_method_vars(m):
    if PY2:
        f = m.im_func
        obj = m.im_self
    else:
        f = m.__func__
        obj = m.__self__
    return f, obj

def iscoroutinefunction(obj):
    if not AIO_AVAILABLE:
        return False
    return asyncio.iscoroutinefunction(obj)

class WeakMethodContainer(weakref.WeakValueDictionary):
    """Container to store weak references to callbacks

    Instance methods are stored using the underlying :term:`function` object
    and the instance id (using :func:`id(obj) <id>`) as the key (a two-tuple)
    and the object itself as the value. This ensures proper weak referencing.

    Functions are stored using the string "function" and the id of the function
    as the key (a two-tuple).
    """
    def keys(self):
        if PY2:
            return self.iterkeys()
        return super(WeakMethodContainer, self).keys()
<<<<<<< HEAD
    def add_method(self, m, **kwargs):
=======
    def add_method(self, m):
        """Add an instance method or function

        Args:
            m: The instance method or function to store
        """
>>>>>>> 4fa50926
        if isinstance(m, types.FunctionType):
            self['function', id(m)] = m
        else:
            f, obj = get_method_vars(m)
            wrkey = (f, id(obj))
            self[wrkey] = obj
    def del_method(self, m):
<<<<<<< HEAD
        if isinstance(m, types.FunctionType) and not iscoroutinefunction(m):
=======
        """Remove an instance method or function if it exists

        Args:
            m: The instance method or function to remove
        """
        if isinstance(m, types.FunctionType):
>>>>>>> 4fa50926
            wrkey = ('function', id(m))
        else:
            f, obj = get_method_vars(m)
            wrkey = (f, id(obj))
        if wrkey in self:
            del self[wrkey]
    def del_instance(self, obj):
        """Remove any stored instance methods that belong to an object

        Args:
            obj: The instance object to remove
        """
        to_remove = set()
        for wrkey, _obj in self.iter_instances():
            if obj is _obj:
                to_remove.add(wrkey)
        for wrkey in to_remove:
            del self[wrkey]
    def iter_instances(self):
        """Iterate over the stored objects

        Yields:
            wrkey: The two-tuple key used to store the object
            obj: The instance or function object
        """
        for wrkey in set(self.keys()):
            obj = self.get(wrkey)
            if obj is None:
                continue
            yield wrkey, obj
    def iter_methods(self):
        """Iterate over stored functions and instance methods

        Yields:
            Instance methods or function objects
        """
        for wrkey, obj in self.iter_instances():
            f, obj_id = wrkey
            if f == 'function':
                yield self[wrkey]
            else:
                yield getattr(obj, f.__name__)

class InformativeDict(dict):
    def __delitem__(self, key):
        super(InformativeDict, self).__delitem__(key)
        self.del_callback(key)

class InformativeWVDict(weakref.WeakValueDictionary):
    """A WeakValueDictionary providing a callback for deletion

    Keyword Arguments:
        del_callback: A callback function that will be called when an item is
            either deleted or dereferenced. It will be called with the key as
            the only argument.
    """
    def __init__(self, **kwargs):
        self.del_callback = kwargs.get('del_callback')
        weakref.WeakValueDictionary.__init__(self)
        def remove(wr, selfref=ref(self)):
            self = selfref()
            if self is not None:
                if self._iterating:
                    self._pending_removals.append(wr.key)
                else:
                    # Atomic removal is necessary since this function
                    # can be called asynchronously by the GC
                    _remove_dead_weakref(self.data, wr.key)
                    self._data_del_callback(wr.key)
        self._remove = remove
        self.data = InformativeDict()
        self.data.del_callback = self._data_del_callback
    def _data_del_callback(self, key):
        self.del_callback(key)

class EmissionHoldLock_(object):
    """Context manager used for :meth:`pydispatch.dispatch.Dispatcher.emission_lock`

    Args:
        event_instance: The :class:`~pydispatch.dispatch.Event` instance
            associated with the lock

    Attributes:
        event_instance: The :class:`~pydispatch.dispatch.Event` instance
            associated with the lock
        last_event: The positional and keyword arguments from the event's last
            emission as a two-tuple. If no events were triggered while the lock
            was held, :obj:`None`.
        held (bool): The internal state of the lock
    """
    def __init__(self, event_instance):
        self.event_instance = event_instance
        self.last_event = None
        self.held = False
    def acquire(self):
        if self.held:
            return
        self.held = True
        self.last_event = None
    def release(self):
        if not self.held:
            return
        if self.last_event is not None:
            args, kwargs = self.last_event
            self.last_event = None
            self.held = False
            self.event_instance(*args, **kwargs)
    def __enter__(self):
        self.acquire()
        return self
    def __exit__(self, *args):
        self.release()

if AIO_AVAILABLE:
    from pydispatch.aioutils import AioEmissionHoldLock
    class EmissionHoldLock(EmissionHoldLock_, AioEmissionHoldLock):
        pass
else:
    EmissionHoldLock = EmissionHoldLock_<|MERGE_RESOLUTION|>--- conflicted
+++ resolved
@@ -46,16 +46,12 @@
         if PY2:
             return self.iterkeys()
         return super(WeakMethodContainer, self).keys()
-<<<<<<< HEAD
     def add_method(self, m, **kwargs):
-=======
-    def add_method(self, m):
         """Add an instance method or function
 
         Args:
             m: The instance method or function to store
         """
->>>>>>> 4fa50926
         if isinstance(m, types.FunctionType):
             self['function', id(m)] = m
         else:
@@ -63,16 +59,12 @@
             wrkey = (f, id(obj))
             self[wrkey] = obj
     def del_method(self, m):
-<<<<<<< HEAD
-        if isinstance(m, types.FunctionType) and not iscoroutinefunction(m):
-=======
         """Remove an instance method or function if it exists
 
         Args:
             m: The instance method or function to remove
         """
-        if isinstance(m, types.FunctionType):
->>>>>>> 4fa50926
+        if isinstance(m, types.FunctionType) and not iscoroutinefunction(m):
             wrkey = ('function', id(m))
         else:
             f, obj = get_method_vars(m)
